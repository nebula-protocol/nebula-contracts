--- conflicted
+++ resolved
@@ -18,10 +18,7 @@
 #[derive(Serialize, Deserialize, Clone, Debug, PartialEq, JsonSchema)]
 #[serde(rename_all = "snake_case")]
 pub enum HandleMsg {
-<<<<<<< HEAD
-=======
     /// OWNER-CALLABLE
->>>>>>> cbcf549c
     UpdateOwner {
         owner: HumanAddr,
     },
