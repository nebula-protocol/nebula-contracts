--- conflicted
+++ resolved
@@ -35,14 +35,8 @@
     },
     /// PassCommand lets the community contract executes the given command.
     PassCommand {
-<<<<<<< HEAD
-        /// address of the target contract
-        contract_addr: String,
-        /// command / message to be executed
-        msg: Binary,
-=======
+        /// WasmMsg to be executed
         wasm_msg: WasmMsg,
->>>>>>> adce8abf
     },
 }
 
