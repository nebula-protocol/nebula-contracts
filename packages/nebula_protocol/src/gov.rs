--- conflicted
+++ resolved
@@ -125,12 +125,8 @@
         description: String,
         /// poll link
         link: Option<String>,
-<<<<<<< HEAD
         /// poll execute message
-        execute_msg: Option<PollExecuteMsg>,
-=======
         execute_msgs: Option<Vec<PollExecuteMsg>>,
->>>>>>> b8bf5998
     },
     /// DepositReward adds rewards to be distributed among stakers and voters.
     DepositReward {},
@@ -264,9 +260,8 @@
     pub link: Option<String>,
     /// Poll initial deposit
     pub deposit_amount: Uint128,
-<<<<<<< HEAD
     /// Poll execute data
-    pub execute_data: Option<PollExecuteMsg>,
+    pub execute_data: Option<Vec<PollExecuteMsg>>,
     /// Amount of YES votes
     pub yes_votes: Uint128,
     /// Amount of NO votes
@@ -274,12 +269,6 @@
     /// Amount of ABSTAIN votes      
     pub abstain_votes: Uint128,
     /// Total staked at end poll
-=======
-    pub execute_data: Option<Vec<PollExecuteMsg>>,
-    pub yes_votes: Uint128,     // balance
-    pub no_votes: Uint128,      // balance
-    pub abstain_votes: Uint128, // balance
->>>>>>> b8bf5998
     pub total_balance_at_end_poll: Option<Uint128>,
     /// Rewards for voters
     pub voters_reward: Uint128,
