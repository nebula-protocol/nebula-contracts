use schemars::JsonSchema;
use serde::{Deserialize, Serialize};

use cosmwasm_std::{Binary, HumanAddr, Uint128};

<<<<<<< HEAD
use terraswap::asset::{Asset, AssetInfo};
=======
use terraswap::asset::Asset;
>>>>>>> cbcf549c

#[derive(Serialize, Deserialize, Clone, Debug, PartialEq, JsonSchema)]
pub struct InitMsg {
    pub token_code_id: u64,
    pub cluster_code_id: u64,
    pub base_denom: String,
    pub protocol_fee_rate: String,
    pub distribution_schedule: Vec<(u64, u64, Uint128)>, // [[start_time, end_time, distribution_amount], [], ...]
}

#[derive(Serialize, Deserialize, Clone, Debug, PartialEq, JsonSchema)]
#[serde(rename_all = "snake_case")]
pub enum HandleMsg {
    ///////////////////
    /// Owner Operations
    ///////////////////
    PostInitialize {
        owner: HumanAddr,
        terraswap_factory: HumanAddr,
        nebula_token: HumanAddr,
        staking_contract: HumanAddr,
        oracle_contract: HumanAddr,
        commission_collector: HumanAddr,
    },
    UpdateConfig {
        owner: Option<HumanAddr>,
        token_code_id: Option<u64>,
        cluster_code_id: Option<u64>,
        distribution_schedule: Option<Vec<(u64, u64, Uint128)>>, // [[start_time, end_time, distribution_amount], [], ...]
    },
    UpdateWeight {
        asset_token: HumanAddr,
        weight: u32,
    },
    CreateCluster {
        /// used to create all necessary contract or register asset
        params: Params,
    },
    /// Internal use
    TokenCreationHook {},
    /// Internal use
    TerraswapCreationHook {
        asset_token: HumanAddr,
    },
    /// Internal use - Set Cluster Token
    SetClusterTokenHook {
        cluster: HumanAddr,
    },
    PassCommand {
        contract_addr: HumanAddr,
        msg: Binary,
    },
<<<<<<< HEAD
    RevokeClusterToken {
=======
    DecommissionCluster {
>>>>>>> cbcf549c
        cluster_contract: HumanAddr,
        cluster_token: HumanAddr,
    },

    Distribute {},
}

#[derive(Serialize, Deserialize, Clone, Debug, PartialEq, JsonSchema)]
#[serde(rename_all = "snake_case")]
pub enum QueryMsg {
    Config {},
    ClusterExists { contract_addr: HumanAddr },
    ClusterList {},
}

// We define a custom struct for each query response
#[derive(Serialize, Deserialize, Clone, Debug, PartialEq, JsonSchema)]
pub struct ConfigResponse {
    pub owner: HumanAddr,
    pub nebula_token: HumanAddr,
    pub staking_contract: HumanAddr,
    pub commission_collector: HumanAddr,
    pub protocol_fee_rate: String,
    pub oracle_contract: HumanAddr,
    pub terraswap_factory: HumanAddr,
    pub token_code_id: u64,
    pub cluster_code_id: u64,
    pub base_denom: String,
    pub genesis_time: u64,
    pub distribution_schedule: Vec<(u64, u64, Uint128)>,
}

#[derive(Serialize, Deserialize, Clone, Debug, PartialEq, JsonSchema)]
pub struct ClusterExistsResponse {
    pub exists: bool,
}

#[derive(Serialize, Deserialize, Clone, Debug, PartialEq, JsonSchema)]
pub struct ClusterListResponse {
    pub contract_infos: Vec<(HumanAddr, bool)>,
}

// We define a custom struct for each query response
#[derive(Serialize, Deserialize, Clone, Debug, PartialEq, JsonSchema)]
pub struct DistributionInfoResponse {
    pub weights: Vec<(HumanAddr, u32)>,
    pub last_distributed: u64,
}

/// We currently take no arguments for migrations
#[derive(Serialize, Deserialize, Clone, Debug, PartialEq, JsonSchema)]
pub struct MigrateMsg {}

#[derive(Serialize, Deserialize, Clone, Debug, PartialEq, JsonSchema)]
#[serde(rename_all = "snake_case")]
pub struct Params {
    // Name of cluster
    pub name: String,

    // Symbol of cluster
    pub symbol: String,

    // Description of cluster
    pub description: String,

    /// Distribution weight (default is 30, which is 1/10 of NEB distribution weight)
    pub weight: Option<u32>,

    // Corresponding penalty contract to query for mint/redeem
    pub penalty: HumanAddr,

    /// Pricing oracle address
    pub pricing_oracle: HumanAddr,

    /// Composition oracle address
    pub composition_oracle: HumanAddr,

    /// Target assets and weights
    pub target: Vec<Asset>,
}<|MERGE_RESOLUTION|>--- conflicted
+++ resolved
@@ -3,11 +3,7 @@
 
 use cosmwasm_std::{Binary, HumanAddr, Uint128};
 
-<<<<<<< HEAD
-use terraswap::asset::{Asset, AssetInfo};
-=======
 use terraswap::asset::Asset;
->>>>>>> cbcf549c
 
 #[derive(Serialize, Deserialize, Clone, Debug, PartialEq, JsonSchema)]
 pub struct InitMsg {
@@ -60,11 +56,7 @@
         contract_addr: HumanAddr,
         msg: Binary,
     },
-<<<<<<< HEAD
-    RevokeClusterToken {
-=======
     DecommissionCluster {
->>>>>>> cbcf549c
         cluster_contract: HumanAddr,
         cluster_token: HumanAddr,
     },
