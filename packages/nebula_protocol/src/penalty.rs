--- conflicted
+++ resolved
@@ -17,11 +17,8 @@
         owner: Option<HumanAddr>,
         penalty_params: Option<PenaltyParams>,
     },
-<<<<<<< HEAD
-=======
 
     /// USER-CALLABLE
->>>>>>> cbcf549c
     Mint {
         block_height: u64,
         cluster_token_supply: Uint128,
