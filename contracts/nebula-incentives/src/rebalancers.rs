--- conflicted
+++ resolved
@@ -251,7 +251,6 @@
         .add_attributes(vec![attr("action", "internal_rewarded_mint")]))
 }
 
-<<<<<<< HEAD
 /// ## Description
 /// Calls the actual redeem logic in a cluster contract used in both arbitraging and rebalancing.
 /// If `asset_amount` is not provided, pro-rata rate will be used.
@@ -280,9 +279,7 @@
 ///
 /// ## Executor
 /// Only this contract can execute this.
-=======
 #[allow(clippy::too_many_arguments)]
->>>>>>> d35d879c
 pub fn internal_rewarded_redeem(
     deps: DepsMut,
     env: Env,
