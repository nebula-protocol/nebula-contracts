--- conflicted
+++ resolved
@@ -186,18 +186,8 @@
         return Err(ContractError::Unauthorized {});
     }
 
-<<<<<<< HEAD
-    Ok(
-        // Execute `msg` on `contract_addr` with the community contract as the sender
-        Response::new().add_messages(vec![CosmosMsg::Wasm(WasmMsg::Execute {
-            contract_addr,
-            msg,
-            funds: vec![],
-        })]),
-    )
-=======
+    // Execute `msg` on `contract_addr` with the community contract as the sender
     Ok(Response::new().add_messages(vec![CosmosMsg::Wasm(wasm_msg)]))
->>>>>>> adce8abf
 }
 
 /// ## Description
