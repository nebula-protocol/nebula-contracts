<<<<<<< HEAD
use cosmwasm_std::{log, to_binary, Api, CosmosMsg, Env, Extern, HandleResponse, HandleResult, HumanAddr, Querier, StdResult, Storage, Uint128, WasmMsg, QueryRequest, WasmQuery, StdError, Order, CanonicalAddr};
=======
use cosmwasm_std::{log, to_binary, Api, CosmosMsg, Env, Extern, HandleResponse, HandleResult, HumanAddr, Querier, StdResult, Storage, Uint128, WasmMsg, QueryRequest, WasmQuery, StdError};
>>>>>>> a9a97cfe

use crate::state::{
    pool_info_read, pool_info_store, read_config, read_current_n, read_from_pool_bucket,
    read_from_reward_bucket, rewards_read, rewards_store, store_current_n, Config, PoolInfo,
    RewardInfo,
};
use nebula_protocol::factory::{ClusterExistsResponse, QueryMsg::ClusterExists};
use nebula_protocol::staking::{RewardInfoResponse, RewardInfoResponseItem};

use cw20::Cw20HandleMsg;

// deposit_reward must be from reward token contract
pub fn deposit_reward<S: Storage, A: Api, Q: Querier>(
    deps: &mut Extern<S, A, Q>,
    rewards: Vec<(HumanAddr, Uint128)>,
    rewards_amount: Uint128,
) -> HandleResult {
    let n = read_current_n(&deps.storage)?;

    for (asset_token, amount) in rewards.iter() {
        let asset_token_raw: CanonicalAddr = deps.api.canonical_address(&asset_token)?;
        let mut pool_info: PoolInfo =
            read_from_pool_bucket(&pool_info_read(&deps.storage, n), &asset_token_raw);
        pool_info.reward_sum += *amount;
        pool_info_store(&mut deps.storage, n).save(asset_token_raw.as_slice(), &pool_info)?;
    }

    Ok(HandleResponse {
        messages: vec![],
        log: vec![
            log("action", "deposit_reward"),
            log("rewards_amount", rewards_amount.to_string()),
        ],
        data: None,
    })
}

pub fn record_penalty<S: Storage, A: Api, Q: Querier>(
    deps: &mut Extern<S, A, Q>,
    env: Env,
    reward_owner: &HumanAddr,
    asset_address: &HumanAddr,
    penalty_amount: Uint128,
) -> HandleResult {
    let n = read_current_n(&deps.storage)?;

    let cluster = env.message.sender;
    let cfg = read_config(&deps.storage)?;

    let res: ClusterExistsResponse = deps.querier.query(&QueryRequest::Wasm(WasmQuery::Smart {
        contract_addr: cfg.owner.clone(),
        msg: to_binary(&ClusterExists {
            contract_addr: cluster,
        })?,
    }))?;

    if !res.exists {
        return Err(StdError::unauthorized());
    }

    let reward_owner = deps.api.canonical_address(&reward_owner)?;
    let asset_address = deps.api.canonical_address(&asset_address)?;

    let reward_bucket = rewards_read(&deps.storage, &reward_owner);
    let mut reward_info = read_from_reward_bucket(&reward_bucket, &asset_address);

    before_share_change(&deps.storage, &asset_address, &mut reward_info)?;

    let pool_bucket = pool_info_read(&deps.storage, n);
    let mut pool_info = read_from_pool_bucket(&pool_bucket, &asset_address);

    pool_info.penalty_sum += penalty_amount;
    reward_info.penalty += penalty_amount;

    rewards_store(&mut deps.storage, &reward_owner).save(asset_address.as_slice(), &reward_info)?;
    pool_info_store(&mut deps.storage, n).save(asset_address.as_slice(), &pool_info)?;

    Ok(HandleResponse {
        messages: vec![],
        log: vec![
            log("action", "record_penalty"),
            log("penalty_amount", penalty_amount.to_string()),
        ],
        data: None,
    })
}

// withdraw all rewards or single reward depending on asset_token
pub fn withdraw_reward<S: Storage, A: Api, Q: Querier>(
    deps: &mut Extern<S, A, Q>,
    env: Env,
) -> HandleResult {
    let reward_owner = deps.api.canonical_address(&env.message.sender)?;
    let reward_bucket = rewards_read(&deps.storage, &reward_owner);

    let reward_pairs = reward_bucket
        .range(None, None, Order::Ascending)
        .map(|item| {
            let (k, v) = item?;
            Ok((CanonicalAddr::from(k), v))
        })
        .collect::<StdResult<Vec<(CanonicalAddr, RewardInfo)>>>()?;

    let mut amount = Uint128::zero();

    for reward_pair in reward_pairs {
        let (asset_token_raw, mut reward_info) = reward_pair;

        // Withdraw reward to pending reward
        before_share_change(&mut deps.storage, &asset_token_raw, &mut reward_info)?;

        amount += reward_info.pending_reward;
        reward_info.pending_reward = Uint128::zero();
        rewards_store(&mut deps.storage, &reward_owner)
            .save(asset_token_raw.as_slice(), &reward_info)?;
    }

    let config: Config = read_config(&deps.storage)?;

    Ok(HandleResponse {
        messages: vec![CosmosMsg::Wasm(WasmMsg::Execute {
            contract_addr: deps.api.human_address(&config.nebula_token)?,
            msg: to_binary(&Cw20HandleMsg::Transfer {
                recipient: env.message.sender,
                amount,
            })?,
            send: vec![],
        })],
        log: vec![log("action", "withdraw"), log("amount", amount.to_string())],
        data: None,
    })
}

pub fn increment_n<S: Storage>(storage: &mut S) -> StdResult<()> {
    let current_n = read_current_n(storage)?;
    store_current_n(storage, current_n + 1)?;
    Ok(())
}

// transform penalty into pending reward
// the penalty must be from before the current n
pub fn before_share_change<S: Storage>(
    storage: &S,
    asset_address: &CanonicalAddr,
    reward_info: &mut RewardInfo,
) -> StdResult<()> {
    let n = read_current_n(storage)?;
    if reward_info.penalty != Uint128::zero() && reward_info.n != n {
        let pool_bucket = pool_info_read(storage, reward_info.n);
        let pool_info = read_from_pool_bucket(&pool_bucket, &asset_address);
        // using integers here .. do we care if the remaining fractions of nebula stay in this contract?
        reward_info.pending_reward += Uint128(
            pool_info.reward_sum.u128() * reward_info.penalty.u128() / pool_info.penalty_sum.u128(),
        );
        reward_info.penalty = Uint128::zero();
    }
    reward_info.n = n;
    Ok(())
}<|MERGE_RESOLUTION|>--- conflicted
+++ resolved
@@ -1,8 +1,5 @@
-<<<<<<< HEAD
 use cosmwasm_std::{log, to_binary, Api, CosmosMsg, Env, Extern, HandleResponse, HandleResult, HumanAddr, Querier, StdResult, Storage, Uint128, WasmMsg, QueryRequest, WasmQuery, StdError, Order, CanonicalAddr};
-=======
-use cosmwasm_std::{log, to_binary, Api, CosmosMsg, Env, Extern, HandleResponse, HandleResult, HumanAddr, Querier, StdResult, Storage, Uint128, WasmMsg, QueryRequest, WasmQuery, StdError};
->>>>>>> a9a97cfe
+
 
 use crate::state::{
     pool_info_read, pool_info_store, read_config, read_current_n, read_from_pool_bucket,
