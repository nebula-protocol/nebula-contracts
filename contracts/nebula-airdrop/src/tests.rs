#[cfg(test)]
mod tests {
    use crate::contract::{execute, instantiate, query};
    use crate::error::ContractError;
    use cosmwasm_std::testing::{mock_dependencies, mock_env, mock_info};
    use cosmwasm_std::{attr, from_binary, to_binary, CosmosMsg, SubMsg, Uint128, WasmMsg};
    use cw20::Cw20ExecuteMsg;
    use nebula_protocol::airdrop::{
        ConfigResponse, ExecuteMsg, InstantiateMsg, IsClaimedResponse, LatestStageResponse,
        MerkleRootResponse, QueryMsg,
    };

    #[test]
    fn proper_initialization() {
        let mut deps = mock_dependencies(&[]);

        let msg = InstantiateMsg {
            owner: "owner0000".to_string(),
            nebula_token: "nebula0000".to_string(),
        };

        let info = mock_info("addr0000", &[]);

        // we can just call .unwrap() to assert this was a success
        let _res = instantiate(deps.as_mut(), mock_env(), info, msg).unwrap();

        // it worked, let's query the state
        let res = query(deps.as_ref(), mock_env(), QueryMsg::Config {}).unwrap();
        let config: ConfigResponse = from_binary(&res).unwrap();
        assert_eq!("owner0000", config.owner.as_str());
        assert_eq!("nebula0000", config.nebula_token.as_str());

        let res = query(deps.as_ref(), mock_env(), QueryMsg::LatestStage {}).unwrap();
        let latest_stage: LatestStageResponse = from_binary(&res).unwrap();
        assert_eq!(0u8, latest_stage.latest_stage);
    }

    #[test]
    fn update_config() {
        let mut deps = mock_dependencies(&[]);

        let msg = InstantiateMsg {
            owner: String::from("owner0000"),
            nebula_token: String::from("nebula0000"),
        };

        let info = mock_info("addr0000", &[]);
        let _res = instantiate(deps.as_mut(), mock_env(), info, msg).unwrap();

        // update owner
        let info = mock_info("owner0000", &[]);
        let msg = ExecuteMsg::UpdateConfig {
            owner: Some("owner0001".to_string()),
            nebula_token: Some(("nebula0000").to_string()),
        };

        let res = execute(deps.as_mut(), mock_env(), info, msg).unwrap();
        assert_eq!(0, res.messages.len());

        // it worked, let's query the state
        let res = query(deps.as_ref(), mock_env(), QueryMsg::Config {}).unwrap();
        let config: ConfigResponse = from_binary(&res).unwrap();
        assert_eq!("owner0001", config.owner.as_str());

        // unauthorized err
        let info = mock_info("owner0000", &[]);
        let msg = ExecuteMsg::UpdateConfig {
            owner: None,
            nebula_token: None,
        };

        let res = execute(deps.as_mut(), mock_env(), info, msg).unwrap_err();
<<<<<<< HEAD
        assert_eq!(res, ContractError::Unauthorized {});
=======
        assert_eq!(res, StdError::generic_err("unauthorized"));
>>>>>>> 707a3865
    }

    #[test]
    fn register_merkle_root() {
        let mut deps = mock_dependencies(&[]);

        let msg = InstantiateMsg {
            owner: String::from("owner0000"),
            nebula_token: String::from("nebula0000"),
        };

        let info = mock_info("addr0000", &[]);
        let _res = instantiate(deps.as_mut(), mock_env(), info, msg).unwrap();

        // unauthorized msg sender
        let info = mock_info("imposter0000", &[]);
        let msg = ExecuteMsg::RegisterMerkleRoot {
            merkle_root: "634de21cde1044f41d90373733b0f0fb1c1c71f9652b905cdf159e73c4cf0d37"
                .to_string(),
        };
        let res = execute(deps.as_mut(), mock_env(), info, msg).unwrap_err();
<<<<<<< HEAD
        assert_eq!(res, ContractError::Unauthorized {});
=======
        assert_eq!(res, StdError::generic_err("unauthorized"));
>>>>>>> 707a3865

        // try invalid merkle root
        let info = mock_info("owner0000", &[]);
        let msg = ExecuteMsg::RegisterMerkleRoot {
            merkle_root: "invalidroot".to_string(),
        };
<<<<<<< HEAD

        let res = execute(deps.as_mut(), mock_env(), info, msg).unwrap_err();
        assert_eq!(res, ContractError::InvalidMerkle {});
=======
        let res = execute(deps.as_mut(), mock_env(), info, msg).unwrap_err();
        assert_eq!(res, StdError::generic_err("Invalid merkle root"));
>>>>>>> 707a3865

        let info = mock_info("owner0000", &[]);
        // register new merkle root
        let msg = ExecuteMsg::RegisterMerkleRoot {
            merkle_root: "634de21cde1044f41d90373733b0f0fb1c1c71f9652b905cdf159e73c4cf0d37"
                .to_string(),
        };
        let res = execute(deps.as_mut(), mock_env(), info, msg).unwrap();
        assert_eq!(
            res.attributes,
            vec![
                attr("action", "register_merkle_root"),
                attr("stage", "1"),
                attr(
                    "merkle_root",
                    "634de21cde1044f41d90373733b0f0fb1c1c71f9652b905cdf159e73c4cf0d37"
                )
            ]
        );

        let res = query(deps.as_ref(), mock_env(), QueryMsg::LatestStage {}).unwrap();
        let latest_stage: LatestStageResponse = from_binary(&res).unwrap();
        assert_eq!(1u8, latest_stage.latest_stage);

        let res = query(
            deps.as_ref(),
            mock_env(),
            QueryMsg::MerkleRoot {
                stage: latest_stage.latest_stage,
            },
        )
        .unwrap();
        let merkle_root: MerkleRootResponse = from_binary(&res).unwrap();
        assert_eq!(
            "634de21cde1044f41d90373733b0f0fb1c1c71f9652b905cdf159e73c4cf0d37".to_string(),
            merkle_root.merkle_root
        );
    }

    #[test]
    fn claim() {
        let mut deps = mock_dependencies(&[]);

        let msg = InstantiateMsg {
            owner: String::from("owner0000"),
            nebula_token: String::from("nebula0000"),
        };

        let info = mock_info("addr0000", &[]);
        let _res = instantiate(deps.as_mut(), mock_env(), info, msg).unwrap();

        // register merkle roots
        let info = mock_info("owner0000", &[]);
        let msg = ExecuteMsg::RegisterMerkleRoot {
            merkle_root: "85e33930e7a8f015316cb4a53a4c45d26a69f299fc4c83f17357e1fd62e8fd95"
                .to_string(),
        };
        let _res = execute(deps.as_mut(), mock_env(), info, msg).unwrap();

        let info = mock_info("owner0000", &[]);
        let msg = ExecuteMsg::RegisterMerkleRoot {
            merkle_root: "634de21cde1044f41d90373733b0f0fb1c1c71f9652b905cdf159e73c4cf0d37"
                .to_string(),
        };
        let _res = execute(deps.as_mut(), mock_env(), info, msg).unwrap();

        // try invalid proof
        let info = mock_info("owner0000", &[]);
        let msg = ExecuteMsg::Claim {
            amount: Uint128::from(1000001u128),
            stage: 1u8,
            proof: vec![
                "b8ee25ffbee5ee215c4ad992fe582f20112368bc310ad9b2b7bdf440a224b2df".to_string(),
                "98d73e0a035f23c490fef5e307f6e74652b9d3688c2aa5bff70eaa65956a24e1".to_string(),
                "f328b89c766a62b8f1c768fefa1139c9562c6e05bab57a2afa7f35e83f9e9dcf".to_string(),
                "fe19ca2434f87cadb0431311ac9a484792525eb66a952e257f68bf02b4561950".to_string(),
            ],
        };
        let res = execute(deps.as_mut(), mock_env(), info, msg).unwrap_err();
<<<<<<< HEAD
        assert_eq!(res, ContractError::MerkleVerification {});
=======
        assert_eq!(res, StdError::generic_err("Verification is failed"));
>>>>>>> 707a3865

        // now the right one
        let msg = ExecuteMsg::Claim {
            amount: Uint128::from(1000001u128),
            stage: 1u8,
            proof: vec![
                "b8ee25ffbee5ee215c4ad992fe582f20175868bc310ad9b2b7bdf440a224b2df".to_string(),
                "98d73e0a035f23c490fef5e307f6e74652b9d3688c2aa5bff70eaa65956a24e1".to_string(),
                "f328b89c766a62b8f1c768fefa1139c9562c6e05bab57a2af87f35e83f9e9dcf".to_string(),
                "fe19ca2434f87cadb0431311ac9a484792525eb66a952e257f68bf02b4561950".to_string(),
            ],
        };

        let info = mock_info("terra1qfqa2eu9wp272ha93lj4yhcenrc6ymng079nu8", &[]);
        let res = execute(deps.as_mut(), mock_env(), info.clone(), msg.clone()).unwrap();
        assert_eq!(
            res.messages,
            vec![SubMsg::new(CosmosMsg::Wasm(WasmMsg::Execute {
                contract_addr: String::from("nebula0000"),
                funds: vec![],
                msg: to_binary(&Cw20ExecuteMsg::Transfer {
                    recipient: String::from("terra1qfqa2eu9wp272ha93lj4yhcenrc6ymng079nu8"),
                    amount: Uint128::from(1000001u128),
                })
                .unwrap(),
            }))]
        );

        assert_eq!(
            res.attributes,
            vec![
                attr("action", "claim"),
                attr("stage", "1"),
                attr("address", "terra1qfqa2eu9wp272ha93lj4yhcenrc6ymng079nu8"),
                attr("amount", "1000001")
            ]
        );

        assert_eq!(
            true,
            from_binary::<IsClaimedResponse>(
                &query(
                    deps.as_ref(),
                    mock_env(),
                    QueryMsg::IsClaimed {
                        stage: 1,
                        address: String::from("terra1qfqa2eu9wp272ha93lj4yhcenrc6ymng079nu8"),
                    }
                )
                .unwrap()
            )
            .unwrap()
            .is_claimed
        );

        let res = execute(deps.as_mut(), mock_env(), info, msg.clone()).unwrap_err();
<<<<<<< HEAD
        assert_eq!(res, ContractError::AlreadyClaimed {});
=======
        assert_eq!(res, StdError::generic_err("Already claimed"));
>>>>>>> 707a3865

        // claim next airdrop
        let msg = ExecuteMsg::Claim {
            amount: Uint128::from(2000001u128),
            stage: 2u8,
            proof: vec![
                "ca2784085f944e5594bb751c3237d6162f7c2b24480b3a37e9803815b7a5ce42".to_string(),
                "5b07b5898fc9aa101f27344dab0737aede6c3aa7c9f10b4b1fda6d26eb669b0f".to_string(),
                "4847b2b9a6432a7bdf2bdafacbbeea3aab18c524024fc6e1bc655e04cbc171f3".to_string(),
                "cad1958c1a5c815f23450f1a2761a5a75ab2b894a258601bf93cd026469d42f2".to_string(),
            ],
        };

        let info = mock_info("terra1qfqa2eu9wp272ha93lj4yhcenrc6ymng079nu8", &[]);
        let res = execute(deps.as_mut(), mock_env(), info, msg.clone()).unwrap();
        assert_eq!(
            res.messages,
            vec![SubMsg::new(CosmosMsg::Wasm(WasmMsg::Execute {
                contract_addr: String::from("nebula0000"),
                funds: vec![],
                msg: to_binary(&Cw20ExecuteMsg::Transfer {
                    recipient: String::from("terra1qfqa2eu9wp272ha93lj4yhcenrc6ymng079nu8"),
                    amount: Uint128::from(2000001u128),
                })
                .unwrap(),
            }))]
        );

        assert_eq!(
            res.attributes,
            vec![
                attr("action", "claim"),
                attr("stage", "2"),
                attr("address", "terra1qfqa2eu9wp272ha93lj4yhcenrc6ymng079nu8"),
                attr("amount", "2000001")
            ]
        );
    }
}<|MERGE_RESOLUTION|>--- conflicted
+++ resolved
@@ -70,11 +70,7 @@
         };
 
         let res = execute(deps.as_mut(), mock_env(), info, msg).unwrap_err();
-<<<<<<< HEAD
         assert_eq!(res, ContractError::Unauthorized {});
-=======
-        assert_eq!(res, StdError::generic_err("unauthorized"));
->>>>>>> 707a3865
     }
 
     #[test]
@@ -96,25 +92,16 @@
                 .to_string(),
         };
         let res = execute(deps.as_mut(), mock_env(), info, msg).unwrap_err();
-<<<<<<< HEAD
         assert_eq!(res, ContractError::Unauthorized {});
-=======
-        assert_eq!(res, StdError::generic_err("unauthorized"));
->>>>>>> 707a3865
 
         // try invalid merkle root
         let info = mock_info("owner0000", &[]);
         let msg = ExecuteMsg::RegisterMerkleRoot {
             merkle_root: "invalidroot".to_string(),
         };
-<<<<<<< HEAD
 
         let res = execute(deps.as_mut(), mock_env(), info, msg).unwrap_err();
         assert_eq!(res, ContractError::InvalidMerkle {});
-=======
-        let res = execute(deps.as_mut(), mock_env(), info, msg).unwrap_err();
-        assert_eq!(res, StdError::generic_err("Invalid merkle root"));
->>>>>>> 707a3865
 
         let info = mock_info("owner0000", &[]);
         // register new merkle root
@@ -194,11 +181,7 @@
             ],
         };
         let res = execute(deps.as_mut(), mock_env(), info, msg).unwrap_err();
-<<<<<<< HEAD
         assert_eq!(res, ContractError::MerkleVerification {});
-=======
-        assert_eq!(res, StdError::generic_err("Verification is failed"));
->>>>>>> 707a3865
 
         // now the right one
         let msg = ExecuteMsg::Claim {
@@ -255,11 +238,7 @@
         );
 
         let res = execute(deps.as_mut(), mock_env(), info, msg.clone()).unwrap_err();
-<<<<<<< HEAD
         assert_eq!(res, ContractError::AlreadyClaimed {});
-=======
-        assert_eq!(res, StdError::generic_err("Already claimed"));
->>>>>>> 707a3865
 
         // claim next airdrop
         let msg = ExecuteMsg::Claim {
