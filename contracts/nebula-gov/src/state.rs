--- conflicted
+++ resolved
@@ -82,29 +82,8 @@
     singleton(storage, KEY_STATE)
 }
 
-<<<<<<< HEAD
 pub fn state_read(storage: &dyn Storage) -> ReadonlySingleton<State> {
     singleton_read(storage, KEY_STATE)
-=======
-#[derive(Serialize, Deserialize, Clone, Debug, PartialEq, JsonSchema)]
-pub struct Poll {
-    pub id: u64,
-    pub creator: Addr,
-    pub status: PollStatus,
-    pub yes_votes: Uint128,
-    pub no_votes: Uint128,
-    pub abstain_votes: Uint128,
-    pub end_time: u64,
-    pub title: String,
-    pub description: String,
-    pub link: Option<String>,
-    pub execute_data: Option<Vec<ExecuteData>>,
-    pub deposit_amount: Uint128,
-    /// Total balance at the end poll
-    pub total_balance_at_end_poll: Option<Uint128>,
-    pub voters_reward: Uint128,
-    pub staked_amount: Option<Uint128>,
->>>>>>> b8bf5998
 }
 
 //////////////////////////////////////////////////////////////////////
@@ -257,7 +236,7 @@
     /// Poll link
     pub link: Option<String>,
     /// Poll execute data if the poll passes
-    pub execute_data: Option<ExecuteData>,
+    pub execute_data: Option<Vec<ExecuteData>>,
     /// Initial deposit amount
     pub deposit_amount: Uint128,
     /// Total balance at the end poll
