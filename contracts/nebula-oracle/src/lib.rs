--- conflicted
+++ resolved
@@ -1,10 +1,5 @@
 pub mod contract;
-<<<<<<< HEAD
-pub mod msg;
 pub mod state;
 
 #[cfg(test)]
-mod testing;
-=======
-pub mod state;
->>>>>>> ba847a66
+mod testing;