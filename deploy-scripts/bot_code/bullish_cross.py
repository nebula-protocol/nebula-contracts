--- conflicted
+++ resolved
@@ -22,11 +22,7 @@
 indication=highestarray(pwpsmooth); // winning percentage (smoothed)
 """
     
-<<<<<<< HEAD
-=======
-from .coinmarketcap import get_prices
 from .graphql_querier import mirror_history_query
->>>>>>> df1d355e
 import pandas as pd
 import os
 import time
